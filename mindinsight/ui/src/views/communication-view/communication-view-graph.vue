--- conflicted
+++ resolved
@@ -1,36 +1,8 @@
 <template>
-<<<<<<< HEAD
-  <div class="communication-view">
-    <div style="width: 100%; height: 10%">Communication View</div>
-    <div class="communication-graph-box">
-      <i
-        class="el-icon-magic-stick"
-        id="lassoSelect"
-        style="color: grey"
-        @click="lassoSelectClick"
-      ></i>
-      <div
-        id="communication-network"
-        style="position: absolute; width: 100%; height: 100%"
-      ></div>
-      <svg
-        v-if="!ableToDrag"
-        class="communication-canvas"
-        id="communication-canvas"
-        @mousedown="handleMaskMouseDown"
-      >
-        <polygon
-          v-if="showMask"
-          :points="maskPath"
-          style="fill: #409eff; opacity: 0.4"
-        ></polygon>
-      </svg>
-=======
   <div class="communication-graph-box">
     <div id="networkPlot"></div>
     <div id="communication-line-chart-container">
       <div id="communication-line-chart"></div>
->>>>>>> 3457df0e
     </div>
   </div>
 </template>
@@ -39,23 +11,16 @@
 .communication-view {
   height: 100%;
 }
-<<<<<<< HEAD
+
+#networkPlot {
+  position: relative;
+  width: 100%;
+  height: 65%;
+}
 .communication-graph-box {
   position: relative;
   width: 100%;
-  height: 90%;
-=======
-
-#networkPlot {
-  position: relative;
-  width: 100%;
-  height: 65%;
-}
-.communication-graph-box {
-  position: relative;
-  width: 100%;
   height: 305px;
->>>>>>> 3457df0e
 }
 .el-icon-magic-stick {
   position: absolute;
@@ -63,13 +28,6 @@
   right: 5%;
   z-index: 999;
 }
-<<<<<<< HEAD
-.communication-canvas {
-  position: absolute;
-  width: 100%;
-  height: 100%;
-  /* z-index: -1; */
-=======
 #communication-line-chart-container {
   height: 30%;
   width: 100%;
@@ -99,7 +57,6 @@
 .lasso .origin {
   fill: #3399ff;
   fill-opacity: 0.5;
->>>>>>> 3457df0e
 }
 </style>
 <script>
@@ -109,15 +66,11 @@
 } from "@/js/communicate-view/build-graph.js";
 import requestService from "@/services/request-service";
 import * as vis from "vis";
-<<<<<<< HEAD
-import { gradientColor } from "@/js/communicate-view/get-gradient-color.js";
-=======
 import * as echarts from "echarts/core";
 import * as d3 from "d3";
 import { Graph } from "@/js/communicate-view/graph.js";
 import { Paths } from "@/js/communicate-view/path.js";
 import { Lasso } from "@/js/communicate-view/lasso.js";
->>>>>>> 3457df0e
 export default {
   data() {
     return {
@@ -125,20 +78,9 @@
       communicateNodes: {},
       communicateEdges: {},
       communicateGraphData: {},
-<<<<<<< HEAD
-      nodesData: {},
-      linksData: {},
-      ableToDrag: true,
-      position: { x: 0, y: 0 },
-      maskPath: "",
-      maskPointList: [],
-      showMask: true,
-      network: "",
-=======
 
       linecharOption: null,
       linechart: null,
->>>>>>> 3457df0e
     };
   },
   mounted() {
@@ -148,13 +90,9 @@
   methods: {
     async initGraph() {
       await this.fetchData();
-<<<<<<< HEAD
-      this.generateGraph();
-=======
       // this.generateGraph();
       this.renderNetwork();
       this.renderLineChartInit();
->>>>>>> 3457df0e
       // this.generateCanvas();
     },
     async fetchData() {
@@ -192,163 +130,6 @@
         }
       }
     },
-<<<<<<< HEAD
-    generateGraph() {
-      // console.log(this.communicateNodes[this.stepNum]);
-      var nodeList = [];
-      var maxRadio = 0,
-        minRadio = 1;
-      for (var i = 0; i < this.communicateNodes[this.stepNum].length; i++) {
-        var nodeInfo = this.communicateNodes[this.stepNum][i];
-        var tmpRatio =
-          nodeInfo.communication_cost /
-          (nodeInfo.communication_cost + nodeInfo.wait_cost);
-        maxRadio = Math.max(maxRadio, tmpRatio);
-        minRadio = Math.min(minRadio, tmpRatio);
-      }
-      for (var i = 0; i < this.communicateNodes[this.stepNum].length; i++) {
-        var nodeInfo = this.communicateNodes[this.stepNum][i];
-        var tmpRatio =
-          nodeInfo.communication_cost /
-          (nodeInfo.communication_cost + nodeInfo.wait_cost);
-        var newnode = {
-          id: parseInt(nodeInfo.name.replace("device", "")),
-          name: nodeInfo.name,
-          label: nodeInfo.name.replace("device", ""),
-          value: Math.log(nodeInfo.communication_cost + nodeInfo.wait_cost),
-          borderWidth: 1,
-          color: {
-            background: gradientColor(
-              "#fbe7d5",
-              "#e6882e",
-              minRadio,
-              maxRadio,
-              tmpRatio
-            ),
-            border: "white",
-          },
-        };
-        // newnode.id = nodeInfo.name;
-        // newnode.name = parseInt(newnode.name.replace("device", ""));
-        nodeList.push(newnode);
-      }
-      var edgeList = [];
-      for (var i = 0; i < this.communicateEdges[this.stepNum].length; i++) {
-        var edgeInfo = this.communicateEdges[this.stepNum][i];
-        // console.log(edgeInfo);
-        var newedge = {
-          from: parseInt(edgeInfo.source),
-          to: parseInt(edgeInfo.target),
-          // arrows: "curve",
-          value: 0.5 * Math.log(edgeInfo.value),
-          color: { color: "#cecfd1" },
-        };
-        edgeList.push(newedge);
-      }
-      var nodes = new vis.DataSet(nodeList);
-      var edges = new vis.DataSet(edgeList);
-      var container = document.getElementById("communication-network");
-      var data = {
-        nodes: nodes,
-        edges: edges,
-      };
-      var options = {
-        nodes: {
-          shape: "dot",
-        },
-        edges: {
-          arrows: {
-            to: {
-              enabled: true,
-              type: "arrow",
-            },
-          },
-          arrowStrikethrough: true,
-        },
-        autoResize: true,
-        height: "100%",
-        width: "100%",
-        interaction: {
-          dragNodes: this.ableToDrag,
-          dragView: this.ableToDrag,
-          zoomView: this.ableToDrag,
-        },
-      };
-      this.network = new vis.Network(container, data, options);
-      // this.position = network.canvasToDOM(network.getPositions(1)[1]);
-      // console.log(network.getPositions(1)[1]);
-      // var canvasPosition = network.getPositions();
-      // console.log(canvasPosition);
-      // for (i = 0; i <= 3; i++) {
-      //   console.log(network.canvasToDOM(network.getPositions(i)[i]));
-      // }
-      // console.log(network.getBoundingBox(1));
-      this.network.on("click", function (properties) {
-        console.log(properties.pointer.DOM);
-      });
-      // network.on("zoom", function (properties) {
-      //   console.log(properties);
-      // });
-    },
-    lassoSelectClick() {
-      if (this.ableToDrag) {
-        this.ableToDrag = false;
-        document.getElementById("lassoSelect").style.color = "red";
-        this.maskPath = "";
-        this.maskPointList = [];
-      } else {
-        // this.maskPathList = [];
-        // this.updateMask();
-        this.ableToDrag = true;
-        document.getElementById("lassoSelect").style.color = "gray";
-      }
-    },
-    // generateCanvas() {
-    //   var canvas = document.getElementById("communication-canvas");
-    //   var context = canvas.getContext("2d");
-    //   context.fillStyle = "#FF0000"; //填充颜色
-    //   context.fillRect(0, 0, 10, 100);
-    //   console.log(this.position);
-    //   context.stroke();
-    // },
-    updateMask() {
-      this.maskPath = this.maskPointList.join(" ");
-      this.showMask = true;
-    },
-    handleMaskMouseDown(event) {
-      var pointStr = event.offsetX + "," + event.offsetY;
-      this.maskPointList.push(pointStr);
-      this.updateMask();
-      document.body.addEventListener("mouseup", this.handleMaskMouseUp);
-    },
-    handleMaskMouseUp(event) {
-      // console.log(this.maskPath);
-      var selectDevice = [];
-      var canvasPosition = this.network.getPositions();
-      for (var edgeId in canvasPosition) {
-        var domPosition = this.network.canvasToDOM(canvasPosition[edgeId]);
-        if (this.checkMaskCollide(domPosition.x, domPosition.y)) {
-          // console.log(edgeId);
-          selectDevice.push(edgeId);
-        }
-      }
-      console.log(selectDevice);
-    },
-
-    checkMaskCollide(x, y) {
-      var p1 = { x: x, y: y };
-      var p2 = { x: 100000000, y: y };
-      var polygon = this.maskPointList;
-      var count = 0;
-      var p3, p4;
-      for (var i = 0; i < polygon.length - 1; i++) {
-        var point = polygon[i].split(",");
-        p3 = { x: point[0], y: point[1] };
-        point = polygon[i + 1].split(",");
-        p4 = { x: point[0], y: point[1] };
-        if (this.checkCross(p1, p2, p3, p4) == true) {
-          count++;
-=======
     renderNetwork() {
       // network data
       var dataLink = [];
@@ -418,7 +199,6 @@
           // console.log(this.communicateNodes[i][j]);
           totCommunication += this.communicateNodes[i][j].communication_cost;
           totWaiting += this.communicateNodes[i][j].wait_cost;
->>>>>>> 3457df0e
         }
         communicationList.push(
           totCommunication / this.communicateNodes[i].length
@@ -451,17 +231,6 @@
           },
         },
 
-<<<<<<< HEAD
-      v3 = { x: p2.x - p1.x, y: p2.y - p1.y };
-      return v <= 0 && this.crossMul(v1, v3) * this.crossMul(v2, v3) <= 0
-        ? true
-        : false;
-    },
-
-    //计算向量叉乘
-    crossMul(v1, v2) {
-      return v1.x * v2.y - v1.y * v2.x;
-=======
         grid: {
           top: "5%",
           left: "10%",
@@ -519,7 +288,6 @@
         ],
       };
       myChart.setOption(option);
->>>>>>> 3457df0e
     },
   },
 };
