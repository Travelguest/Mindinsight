<template>
<<<<<<< HEAD
  <div class="communication-view">
    <div style="width: 100%; height: 5%">Communication View</div>
    <div id="networkPlot"></div>
    <div id="communication-line-chart-container">
      <div id="communication-line-chart"></div>
=======
  <!-- <div class="communication-view"> -->
    
    
    <div class="communication-graph-box">
      <i
        class="el-icon-magic-stick"
        id="lassoSelect"
        style="color: grey"
        @click="lassoSelectClick"
      ></i>
      <div
        id="communication-network"
        style="position: absolute; width: 100%; height: 70%"
      ></div>
      <svg
        v-if="!ableToDrag"
        class="communication-canvas"
        id="communication-canvas"
        @mousedown="handleMaskMouseDown"
      >
        <polygon
          v-if="showMask"
          :points="maskPath"
          style="fill: #409eff; opacity: 0.4"
        ></polygon>
      </svg>
>>>>>>> 9883fbf7
    </div>
  <!-- </div> -->
</template>

<style>
<<<<<<< HEAD
.communication-view {
  height: 100%;
}

#networkPlot {
  position: absolutel;
  width: 100%;
  height: 65%;
=======

.communication-graph-box {
  position: relative;
  width: 100%;
  height: 305px;
}
.el-icon-magic-stick {
  position: absolute;
  top: 0;
  right: 5%;
  z-index: 999;
>>>>>>> 9883fbf7
}
#communication-line-chart-container {
  height: 30%;
  width: 100%;
}
#communication-line-chart {
  height: 100%;
  width: 100%;
}
.links path {
  stroke: #bbb;
  /* stroke-opacity: 0.6; */
}
.lasso path {
  stroke: rgb(80, 80, 80);
  stroke-width: 2px;
}

.lasso .drawn {
  fill-opacity: 0.05;
}

.lasso .loop_close {
  fill: none;
  stroke-dasharray: 4, 4;
}

.lasso .origin {
  fill: #3399ff;
  fill-opacity: 0.5;
}
</style>
<script>
import {
  device_node,
  communicate_link,
} from "@/js/communicate-view/build-graph.js";
import requestService from "@/services/request-service";
import * as vis from "vis";
import * as echarts from "echarts/core";
import * as d3 from "d3";
import { Graph } from "@/js/communicate-view/graph.js";
import { Paths } from "@/js/communicate-view/path.js";
import { Lasso } from "@/js/communicate-view/lasso.js";
export default {
  data() {
    return {
      stepNum: 1,
      communicateNodes: {},
      communicateEdges: {},
      communicateGraphData: {},

      linecharOption: null,
      linechart: null,
    };
  },
  mounted() {
    this.initGraph();
  },

  methods: {
    async initGraph() {
      await this.fetchData();
      // this.generateGraph();
      this.renderNetwork();
      this.renderLineChartInit();
      // this.generateCanvas();
    },
    async fetchData() {
      const res = (await requestService.getCommunicationGraph()).data;
      this.communicateGraphData = res;
      for (var device in this.communicateGraphData) {
        // var new_node=Object.create(device_node)
        // console.log(this.communicateGraphData[device]);
        for (var i in this.communicateGraphData[device]) {
          var step_info = this.communicateGraphData[device][i];
          var new_node = Object.create(device_node);
          new_node.name = device;
          new_node.communication_cost = step_info["communication_cost"];
          new_node.wait_cost = step_info["wait_cost"];
          if (!this.communicateNodes.hasOwnProperty(step_info["step_num"])) {
            this.communicateNodes[step_info["step_num"]] = [];
          }
          this.communicateNodes[step_info["step_num"]].push(new_node);
          var link_info = step_info["link_info"];
          if (!this.communicateEdges.hasOwnProperty(step_info["step_num"])) {
            this.communicateEdges[step_info["step_num"]] = [];
          }
          for (var link in link_info) {
            // console.log(link_info[link]);
            for (var type in link_info[link]) {
              var new_link = Object.create(communicate_link);
              var node_pair = link.split("-");
              new_link.source = node_pair[0];
              new_link.target = node_pair[1];
              new_link.type = type;
              new_link.value = link_info[link][type][0];
              this.communicateEdges[step_info["step_num"]].push(new_link);
            }
          }
        }
      }
    },
    renderNetwork() {
      // network data
      var dataLink = [];
      var dataNode = [];
      this.communicateNodes[this.stepNum].forEach(function (d) {
        dataNode.push({
          id: d.name,
          label: d.name.replace("device", ""),
          c_cost: d.communication_cost,
          w_cost: d.wait_cost,
        });
      });

      // console.log(this.communicateEdges[this.stepNum]);
      this.communicateEdges[this.stepNum].forEach(function (d) {
        dataLink.push({
          source: "device" + d.source,
          target: "device" + d.target,
          weight: d.value,
          link_type: d.type,
        });
      });

      var width = document.getElementById("networkPlot").clientWidth;
      var height = document.getElementById("networkPlot").clientHeight;

      d3.selectAll("#networkPlot>*").remove();
      var svg = d3
        .select("#networkPlot")
        .append("svg")
        .attr("id", "mainsvg")
        .attr("width", width)
        .attr("height", height);

      d3.selectAll("#matrix > *").remove();
      d3.selectAll("#force > *").remove();
      d3.selectAll("#path > *").remove();

      var matrix_layer = svg.append("g").attr("id", "matrix");
      var force_layer = svg.append("g").attr("id", "force");
      var path_layer = svg.append("g").attr("id", "path");

      window.graph = new Graph(width, height);
      var paths = new Paths();
      var matrix_list = [];
      var matrix_node = [];
      var originData = dataLink;

      window.graph.create(dataLink, dataNode);

      window.lasso = new Lasso();
      window.lasso.bind();
    },

    //折线图
    renderLineChartInit() {
      const chartDom = document.getElementById("communication-line-chart");
      const myChart = echarts.init(chartDom);
      var stepList = [];
      var communicationList = [],
        waitingList = [];
      for (var i in this.communicateNodes) {
        stepList.push(i);
        var totCommunication = 0,
          totWaiting = 0;
        for (var j in this.communicateNodes[i]) {
          // console.log(this.communicateNodes[i][j]);
          totCommunication += this.communicateNodes[i][j].communication_cost;
          totWaiting += this.communicateNodes[i][j].wait_cost;
        }
        communicationList.push(
          totCommunication / this.communicateNodes[i].length
        );
        waitingList.push(totWaiting / this.communicateNodes[i].length);
      }
      const option = {
        tooltip: {
          trigger: "axis",
          position: function (point, params, dom, rect, size) {
            // 固定在右侧
            return [point[0], "10%"];
          },
          formatter: function (params) {
            var res =
              "<h1>step" +
              params[0].axisValue +
              "</h1>" +
              "<div>" +
              params[0].seriesName +
              ": " +
              params[0].data +
              "ms</div>" +
              "<div>" +
              params[1].seriesName +
              ": " +
              params[1].data +
              "ms</div>";
            return res;
          },
        },

        grid: {
          top: "5%",
          left: "10%",
          right: "20%",
          bottom: "5%",
          containLabel: true,
        },

        xAxis: {
          type: "category",
          name: "step",
          boundaryGap: false,
          data: stepList,
          axisLine: {
            symbol: ["none", "arrow"],
            show: true,
            symbolSize: [5, 5],
          },
        },
        yAxis: {
          type: "value",
          name: "time(ms)",
          nameTextStyle: {
            padding: [0, 0, -25, 80],
          },
          axisLine: {
            symbol: ["none", "arrow"],
            show: true,
            symbolSize: [5, 5],
          },
          splitLine: {
            show: false,
          },
          axisLabel: {
            show: false,
          },
        },
        series: [
          {
            name: "communication cost",
            type: "line",
            stack: "Total",
            color: "#cecfd1",
            showSymbol: false,
            data: communicationList,
          },
          {
            name: "waiting cost",
            type: "line",
            stack: "Total",
            color: "#cecfd1",
            showSymbol: false,
            data: waitingList,
          },
        ],
      };
      myChart.setOption(option);
    },
  },
};
</script><|MERGE_RESOLUTION|>--- conflicted
+++ resolved
@@ -1,44 +1,14 @@
 <template>
-<<<<<<< HEAD
   <div class="communication-view">
     <div style="width: 100%; height: 5%">Communication View</div>
     <div id="networkPlot"></div>
     <div id="communication-line-chart-container">
       <div id="communication-line-chart"></div>
-=======
-  <!-- <div class="communication-view"> -->
-    
-    
-    <div class="communication-graph-box">
-      <i
-        class="el-icon-magic-stick"
-        id="lassoSelect"
-        style="color: grey"
-        @click="lassoSelectClick"
-      ></i>
-      <div
-        id="communication-network"
-        style="position: absolute; width: 100%; height: 70%"
-      ></div>
-      <svg
-        v-if="!ableToDrag"
-        class="communication-canvas"
-        id="communication-canvas"
-        @mousedown="handleMaskMouseDown"
-      >
-        <polygon
-          v-if="showMask"
-          :points="maskPath"
-          style="fill: #409eff; opacity: 0.4"
-        ></polygon>
-      </svg>
->>>>>>> 9883fbf7
     </div>
-  <!-- </div> -->
+  </div>
 </template>
 
 <style>
-<<<<<<< HEAD
 .communication-view {
   height: 100%;
 }
@@ -47,8 +17,7 @@
   position: absolutel;
   width: 100%;
   height: 65%;
-=======
-
+}
 .communication-graph-box {
   position: relative;
   width: 100%;
@@ -59,7 +28,6 @@
   top: 0;
   right: 5%;
   z-index: 999;
->>>>>>> 9883fbf7
 }
 #communication-line-chart-container {
   height: 30%;
