<template>
  <div class="graph-container">
    <svg-el-container ref="graphContainer" class="elk-graph" id="p-graph">
      <filter
        id="outline_selected_y"
        filterUnits="userSpaceOnUse"
        x="-50%"
        y="-50%"
        width="200%"
        height="200%"
        slot="marker"
      >
        <feMorphology
          result="offset"
          in="SourceGraphic"
          operator="dilate"
          radius="2"
        />
        <feColorMatrix
          color-interpolation-filters="sRGB"
          result="drop"
          in="offset"
          type="matrix"
          values="0 0 0 0 0.96
            0 0 0 0 0.76
            0 0 0 0 0.55
            0 0 0 1 0"
        />
        <feBlend in="SourceGraphic" in2="drop" mode="normal" />
      </filter>

      <filter
        id="outline_selected_g"
        filterUnits="userSpaceOnUse"
        x="-50%"
        y="-50%"
        width="200%"
        height="200%"
        slot="marker"
      >
        <feMorphology
          result="offset"
          in="SourceGraphic"
          operator="dilate"
          radius="2"
        />
        <feColorMatrix
          color-interpolation-filters="sRGB"
          result="drop"
          in="offset"
          type="matrix"
          values="0 0 0 0 0.82
            0 0 0 0 0.9
            0 0 0 0 0.82
            0 0 0 1 0"
        />
        <feBlend in="SourceGraphic" in2="drop" mode="normal" />
      </filter>

      <marker
        slot="marker"
        id="arrowhead"
        viewBox="0 0 10 10"
        refX="5"
        refY="5"
        markerUnits="userSpaceOnUse"
        markerWidth="8"
        markerHeight="6"
        orient="auto"
      >
        <path d="M -4 0 L 6.5 5 L -4 10 z"></path>
      </marker>
      <marker
        slot="marker"
        id="hoverArrowhead"
        viewBox="0 0 10 10"
        refX="5"
        refY="5"
        markerUnits="userSpaceOnUse"
        markerWidth="8"
        markerHeight="6"
        orient="auto"
      >
        <path d="M -4 0 L 6.5 5 L -4 10 z" class="graph-marker-hover"></path>
      </marker>
      <marker
        slot="marker"
        id="searchArrowhead"
        viewBox="0 0 10 10"
        refX="5"
        refY="5"
        markerUnits="userSpaceOnUse"
        markerWidth="8"
        markerHeight="6"
        orient="auto"
      >
        <path d="M -4 0 L 6.5 5 L -4 10 z" class="graph-marker-search"></path>
      </marker>

      <g slot="marker" class="patterns">
        <pattern
          id="data-texture"
          patternUnits="userSpaceOnUse"
          width="3"
          height="3"
        >
          <path d="M 0,1.5 l 3,0" />
        </pattern>

        <pattern
          id="model-texture"
          patternUnits="userSpaceOnUse"
          width="4"
          height="4"
        >
          <path d="M 0,4 l 4,-4 M -1,1 l 2,-2 M 3,5 l 2,-2" />
        </pattern>

        <pattern
          id="pipeline-texture"
          patternUnits="userSpaceOnUse"
          width="3"
          height="3"
        >
          <path d="M 1.5, 0 l 0, 3" />
        </pattern>

        <pattern
          id="data-pipeline-texture"
          patternUnits="userSpaceOnUse"
          width="4"
          height="4"
        >
          <path d="M 0,2 l 4,0" />
          <path d="M 2, 0 l 0, 4" />
        </pattern>
        <pattern
          id="model-pipeline-texture"
          patternUnits="userSpaceOnUse"
          width="4"
          height="4"
        >
          <path d="M 0,4 l 4,-4 M -1,1 l 2,-2 M 3,5 l 2,-2" />
          <path d="M 2, 0 l 0, 4" />
        </pattern>
        <pattern
          id="data-model-texture"
          patternUnits="userSpaceOnUse"
          width="4"
          height="4"
        >
          <path d="M 0,4 l 4,-4 M -1,1 l 2,-2 M 3,5 l 2,-2" />
          <path d="M 0,2 l 4,0" />
        </pattern>
      </g>

      <g slot="g">
        <component
          v-for="node in nodes"
          :key="node.id"
          :is="type2NodeComponent[node.type] || operatorNodeVue"
          :class="instanceType2Class(nodeAttrMap[node.id])"
          v-bind="getBindPropertyOfNode(node)"
          :mouseenterListener="() => enterScopeWrapper(node)"
          :mouseleaveListener="() => leaveScopeWrapper(node)"
          @click.native="clickNode(node)"
          @dblscopenode="dbClickScope"
          @dblclickoperatornode="dblClickOperatorNode"
          @mouseenteroperatornode="mouseEnterOperatorNode"
          @mouseleaveoperatornode="mouseLeaveOperatorNode"
        />
      </g>

      <g slot="g">
        <!-- Edges -->
        <graph-edge
          :edges="edges"
          parentClass="graph-common"
          markerEndId="arrowhead"
          :opacity="edgeOpacity"
        />
        <!-- Edges(search) -->
        <graph-edge
          :edges="searchEdges"
          parentClass="graph-stroke-search"
          markerEndId="searchArrowhead"
        />
        <!-- Edges(hidden) -->
        <g slot="g">
          <g
            v-for="edge in hiddenEdges"
            :key="`${edge.id}-hidden`"
            transform="translate(7,7)"
          >
            <path :d="edge.draw" class="graph-stroke-hover no-fill"> </path>
          </g>
        </g>
        <g slot="g">
          <g v-for="edge in hiddenPolylineEdges" :key="`${edge.id}-hidden`">
            <polyline
              :points="edge.points"
              class="graph-stroke-hover no-fill"
              marker-end="url(#hoverArrowhead)"
            >
            </polyline>
          </g>
        </g>
        <!-- Edges(hover) -->
        <graph-edge
          :edges="hoverEdges"
          parentClass="graph-stroke-hover"
          markerEndId="hoverArrowhead"
        />
      </g>

      <!-- Ports -->
      <g slot="g">
        <g
          v-for="port in ports"
          :key="port.id"
          :transform="`translate(${port.x}, ${port.y})`"
          :opacity="port.opacity"
          @mouseenter="showHiddenEdges(port)"
          @mouseleave="hideHiddenEdges"
        >
          <circle cx="7.5" cy="7.5" r="5" class="graph-port-outside"> </circle>
          <circle cx="7.5" cy="7.5" r="1" class="graph-port-inside"> </circle>
        </g>
      </g>

      <template slot="g">
        <template v-for="(value, nodeId) in nodeAttrMap">
          <strategy-matrix
            v-if="visNodeMap.get(nodeId) && value.strategy!== undefined"
            :key="nodeId"
            v-bind="value"
            :x="visNodeMap.get(nodeId).x"
            :y="visNodeMap.get(nodeId).y"
            :height="visNodeMap.get(nodeId).height"
            @hover="hoverStrategyNode($event, nodeId)"
            @hoverOut="hoverOutStrategyNode"
          />
        </template>
      </template>
    </svg-el-container>

    <div
      class="pipeline-button"
      ref="pipeline-button"
      @click="clickPipelineBtn"
    >
      <component :is="curPipelineBtn"></component>
    </div>

    <!-- Training Pipeline -->
    <div
      class="training-pipeline-container"
      ref="pipeline-container"
      style="background: #EDF0F5;"
    >
      <div class="training-pipeline-title">
        Training Pipeline
      </div>
      <div class="training-pipeline-legend">
        <svg width="100%" height="100%">
          <g>
            <rect
              x="241.5"
              y="8"
              width="12"
              height="12"
              :fill="pipelineReceiveRectColor"
            ></rect>
            <text x="256.5" y="19" font-size="12">Receive</text>
            <rect
              x="341.5"
              y="8"
              width="12"
              height="12"
              :fill="pipelineSendRectColor"
            ></rect>
            <text x="356.5" y="19" font-size="12">Send</text>
          </g>
        </svg>
      </div>
      <div class="training-pipeline-graph">
        <svg v-if="pipelineNodeInfo !== null"
          :width="getPipelineNodePosition(0, pipelineNodeInfo[0].length, 0)[0]"
          height="100%"
        >
          <defs>
            <rect
              id="send"
              :width="pipelineRectWidth"
              :height="pipelineRectWidth"
              :fill="pipelineSendRectColor"
              :style="{ cursor: 'pointer' }"
            ></rect>
            <rect
              id="receive"
              :width="pipelineRectWidth"
              :height="pipelineRectWidth"
              :fill="pipelineReceiveRectColor"
              :style="{ cursor: 'pointer' }"
            ></rect>
          </defs>
          <g id="pipeline_edges">
            <path
              v-for="(edge, index) in pipelineEdgeInfo"
              :key="`${index}_pipeline_edge`"
              :d="genPipelinePath(edge)"
              :fill="pipelineArrowColor"
            ></path>
          </g>
          <g id="pipeline_nodes">
            <g
              v-for="(block, blockIndex) in pipelineNodeInfo"
              :key="`${blockIndex}_pipeline_block`"
            >
              <g
                v-if="blockIndex % 2 === 0"
                :transform="
                  `translate(${getPipelineNodePosition(1, block.length - 1, 0)
                    .map((v, i) => {
                      if (i === 0) return v + 12;
                      if (i === 1) return v - 45;
                      return v;
                    })
                    .join(',')}), rotate(90), scale(0.05)`
                "
              >
                <PipelineLink />
              </g>
              <g
                v-for="(col, colIndex) in block"
                :key="`${colIndex}_pipeline_col`"
              >
                <g
                  v-if="colIndex % 2 === 1 && colIndex !== block.length - 1"
                  :transform="
                    `translate(${getPipelineNodePosition(
                      blockIndex,
                      colIndex,
                      Math.floor(col.length / 2)
                    )
                      .map((v, i) => {
                        if (i === 0) return v + 30;
                        if (i === 1) return v - 10;
                      })
                      .join(',')}), scale(0.05)`
                  "
                >
                  <PipelineLink />
                </g>
                <g
                  v-for="(node, index) in col"
                  :key="`${node}_pipeline_node`"
                  @click="
                    clickPipelineRect(node, Math.floor((colIndex + 1) / 2))
                  "
                  :transform="
                    `translate(${getPipelineNodePosition(
                      blockIndex,
                      colIndex,
                      index
                    ).join(',')})`
                  "
                >
                  <use
                    :xlink:href="
                      (blockIndex + colIndex) % 2 ? '#receive' : '#send'
                    "
                  ></use>
                  <text
                    :x="
                      colIndex % 2
                        ? pipelineRectWidth + 2
                        : -pipelineRectWidth - 2
                    "
                    :y="10"
                    font-size="8px"
                  >
                    {{ node }}
                  </text>
                </g>
              </g>
            </g>
          </g>
        </svg>
      </div>
    </div>

    <!-- Right Menu -->
    <div class="selector-title">
      Rank选择器:
    </div>
    <div class="selector-title" style="top: 50px;">
      二部图切分选择器:
    </div>
    <div class="selector-container">
      <el-select v-model="showRankId" @change="showRankIdChange">
        <el-option
          v-for="option in showRankIdOptions"
          :key="option.value"
          :label="option.label"
          :value="option.value"
        ></el-option>
      </el-select>
    </div>
    <div class="selector-container" style="top: 50px;">
      <el-select v-model="showNodeType" @change="showNodeTypeChange">
        <el-option
          v-for="option in showNodeTypeOptions"
          :key="option.value"
          :label="option.label"
          :value="option.value"
        ></el-option>
      </el-select>
    </div>
    <div class="draggable-container">
      <div
        class="draggable-item"
        style="font-size: 15px; font-weight: 500; cursor: auto;"
      >
        切边排序
      </div>
      <draggable
        v-model="edgeTypesArray"
        v-bind="dragOptions"
        @start="onDragStart"
        @end="onDragEnd"
      >
        <transition-group
          type="transition"
          :name="!isDrag ? 'flip-list' : null"
        >
          <div
            class="draggable-item"
            v-for="element in edgeTypesArray"
            :key="element.type"
          >
            {{ element.type }}: {{ element.cnt }}
          </div>
        </transition-group>
      </draggable>
      <el-button
        :style="{
          width: '100px',
          height: '32px',
          right: '330px',
          paddingTop: '10px',
          display: edgeTypesArray.length === 0 ? 'none' : 'block',
          margin: '0 auto',
          marginTop: '10px',
        }"
        @click="clickUpdateEdgeTypeBtn"
        >更新</el-button
      >
    </div>
    <div
      class="graph-right-info menu-item"
      :style="{
        height: infoHeight,
      }"
    >
      <div class="title">节点属性</div>
      <template v-if="selectedNode">
        <div class="node-name" :title="selectedNode.name">
          {{ selectedNode.name }}
        </div>
        <div class="second-title">Inputs:</div>
        <div class="list" :style="{ 'max-height': inputInfoHeight }">
          <!-- <div v-for="(item, index) in selectedNode.input" :key="index">
            {{ item }}{{ selectedNode.input_shape ? ": " : ""
            }}{{
              selectedNode.input_shape ? selectedNode.input_shape[item] : ""
            }}
          </div> -->
          <div
            v-for="(item, index) in selectedNode.input"
            :key="index"
            :style="{
              'border-left': '8px solid #cccccc',
              'padding-left': '5px',
              'margin-top': '5px',
            }"
          >
            <div style="word-break: break-all">
              <span style="font-weight: bold">name: </span>
              {{
                getNodeFromID(item).name.slice(
                  getNodeFromID(item).name.lastIndexOf("/") + 1
                )
              }}
            </div>
            <div
              v-if="
                !(
                  notShowTypes.includes(getNodeFromID(item).type) ||
                  notShowTypes.includes(selectedNode.type)
                )
              "
            >
              <span style="font-weight: bold">shape: </span>
              {{
                selectedNode.input_shape ? selectedNode.input_shape[item] : ""
              }}
            </div>
            <div
              v-if="
                !(
                  notShowTypes.includes(getNodeFromID(item).type) || // 聚合结点不显示，没有strategy不显示
                  notShowTypes.includes(selectedNode.type)
                )
              "
            >
              <span style="font-weight: bold">strategy: </span>
              {{
                selectedNode.attribute && selectedNode.attribute.gen_strategy
                  ? JSON.parse(selectedNode.attribute.gen_strategy)[index]
                  : ""
              }}
            </div>
          </div>
        </div>
        <div class="second-title">Outputs:</div>
        <div class="list" :style="{ 'max-height': outputInfoHeight }">
          <div
            v-for="(item, index) in selectedNode.output"
            :key="index"
            :style="{
              'border-left': '8px solid #cccccc',
              'padding-left': '5px',
              'margin-top': '5px',
            }"
          >
            <div style="word-break: break-all">
              <span style="font-weight: bold">name: </span>
              {{
                getNodeFromID(item).name.slice(
                  getNodeFromID(item).name.lastIndexOf("/") + 1
                )
              }}
            </div>
          </div>
          <!-- <div v-for="(item, index) in selectedNode.output" :key="index">
            {{ item }}
          </div> -->
        </div>
        <div class="second-title">Output_Shape:</div>
        <div class="list">
          {{ selectedNode.output_shape }}
        </div>
        <div class="second-title">Attributes:</div>
        <div class="list" :style="{ 'max-height': attributeInfoHeight }">
          <div v-for="(val, key) in selectedNode.attribute" :key="key">
            {{ key }}: {{ val }}
          </div>
        </div>
      </template>
      <template v-else>
        <div class="title">暂无选中节点</div>
      </template>
    </div>
  </div>
</template>

<script>
import draggable from 'vuedraggable';
import elkGraph from '@/mixins/elk-graph';
import {
  expandStackedNode,
  querySingleNode,
  // searchNode,
  getSingleNode,
  changeShowNodeType,
  changeShowRankId,
  edgeIdMap,
} from '../../js/build-graph';
import {
  IN_PORT_SUFFIX,
  OUT_PORT_SUFFIX,
  EDGE_SEPARATOR,
  NODE_TYPE,
} from '../../js/const';
import SvgElContainer from '@/components/svg-el-container.vue';
import scopeNode from './graph-nodes/scope-node.vue';
import operatorNodeVue from './graph-nodes/operator-node.vue';
import GraphEdge from './graph-edge.vue';
import ParallelBar from './parallel-bar.vue';
import stackedStructureNodeVue from './graph-nodes/stacked-structure-node.vue';
import {dataNodeMap, getEdge} from '../../js/create-elk-graph';
import StrategyMatrix from './graph-nodes/strategy-matrix.vue';
import PipelineOpenBtn from '@/assets/images/svg/pipeline-open.svg';
import PipelineCloseBtn from '@/assets/images/svg/pipeline-close.svg';
import PipelineLink from '@/assets/images/svg/link.svg';
const CONNECTED_OPACITY = 1;
const UNCONNECTED_OPACITY = 0.4;
const COMM_LIST = new Set([
  'AllReduce',
  'AllGather',
  'AllToAll',
  'ReduceScatter',
]);

export default {
  name: 'graph-conatiner',

  components: {
    draggable,
    SvgElContainer,
    GraphEdge,
    ParallelBar,
    StrategyMatrix,
    PipelineOpenBtn,
    PipelineCloseBtn,
    PipelineLink,
  },

  mixins: [elkGraph],

  data() {
    return {
      // render different component according to node's type
      type2NodeComponent: {
        // [NODE_TYPE.basic_scope]: stackedStructureNodeVue,
        [NODE_TYPE.basic_scope]: scopeNode,
        [NODE_TYPE.name_scope]: scopeNode,
        [NODE_TYPE.aggregate_scope]: operatorNodeVue,
        [NODE_TYPE.parameter]: operatorNodeVue,
        [NODE_TYPE.const]: operatorNodeVue,
        [NODE_TYPE.aggregate_structure_scope]: stackedStructureNodeVue,
        [NODE_TYPE.aggregate_structure_scope_2]: stackedStructureNodeVue,
      },
      operatorNodeVue,
      bipartite: true,
      isClickOperatorNode: new Map(),
      clickTimer: null,
      infoHeight: '82px',
      inputInfoHeight: '',
      outputInfoHeight: '',
      attributeInfoHeight: '',
      selectedNode: null,
      notShowTypes: Object.keys(NODE_TYPE),

      pipelineContainerWidth: 630,
      pipelineContainerHeight: 230,
      pipelineRectWidth: 12,
      pipelineRectMargin: 2,
      pipelineGraphWidth: 626,
      pipelineGraphHeight: 151,
      pipelineFirstStagePaddingLeft: 0,
      pipelineStageNum: 0,
      pipelineStageWidth: 90,
      pipelineArrowWidth: 75,
      pipelineStageSendInfo_ltr: [],
      pipelineStageSendInfo_rtl: [],
      pipelineStageReceiveInfo_ltr: [],
      pipelineStageReceiveInfo_rtl: [],
      rectNumInEachColumn: 0,
      pipelineArrowPadding: 16,

      pipelineSendRectColor: '#e9a39d',
      pipelineReceiveRectColor: '#8fc6ad',
      pipelineArrowColor: '#e4e4e4',

      isPipelineContainerShow: false,
      curPipelineBtn: 'PipelineOpenBtn',

      isDrag: false,

      dragOptions: {
        animation: 200,
        group: 'description',
        disabled: false,
        ghostClass: 'ghost',
      },
    };
  },

  watch: {
    pipelinedStageInfo(val) {
      if (Object.keys(val).length !== 0) {
        this.calcPipelineParas();
      }
    },
  },

  computed: {
    pipelineInnerStageIterator() {
      const tmp = [];
      for (let i = 1; i < this.pipelineStageNum - 1; i++) {
        tmp.push(i);
      }
      return tmp;
    },
  },

  methods: {
    // TODO 目前只设置了两种颜色
    instanceType2Class(extraAttr) {
      if (extraAttr && extraAttr.type) {
        switch (extraAttr.type) {
          case 'GradientAggregation':
            return 'outline-y';
          default:
            return 'outline-g';
        }
      }
      return '';
    },
<<<<<<< HEAD
=======
    getPipelineNodePosition(firstIndex, secondIndex, thirdIndex) {
      if (this.pipelineNodeInfo === null) return;
      const rectWidth = this.pipelineRectWidth;
      const rectMargin = 2 * this.pipelineRectMargin;
      const textWidth = 10;
      const stageBetween = 80;
      const nodeBetween = 60;
      const blockBetween = 50;
      const viewMargin = 10;
      const maxFirstBlockItemCount = this.pipelineNodeInfo[0].reduce(
          (pre, cur) => {
            if (cur.length > pre) return cur.length;
            else return pre;
          },
          0,
      );
      let x = 0;
      let y = 0;
      x += textWidth + viewMargin;
      x += Math.floor((secondIndex + 1) / 2) * stageBetween;
      x += Math.floor(secondIndex / 2) * nodeBetween;
      x += secondIndex * rectWidth;
      y += viewMargin;
      if (firstIndex === 1) {
        y += blockBetween + maxFirstBlockItemCount * (rectWidth + rectMargin);
      }
      y += thirdIndex * (rectWidth + rectMargin);
      return [x, y];
    },
    genPipelinePath(edge) {
      const [start, end] = edge;
      if (end[1] > start[1]) {
        const startPos = this.getPipelineNodePosition(...start);
        startPos[0] += this.pipelineRectWidth + this.pipelineRectMargin;

        const shiftStartPos = [
          startPos[0],
          startPos[1] + this.pipelineRectWidth,
        ];

        const endPos = this.getPipelineNodePosition(...end);
        endPos[0] -= this.pipelineRectMargin + 4;

        const shiftEndPos = [endPos[0], endPos[1] + this.pipelineRectWidth];

        const controlPointDis = Math.abs(endPos[0] - startPos[0]) / 2;

        const startControlPoint = [startPos[0] + controlPointDis, startPos[1]];
        const endControlPoint = [endPos[0] - controlPointDis, endPos[1]];
        const shiftEndControlPoint = [
          shiftEndPos[0] - controlPointDis,
          shiftEndPos[1],
        ];
        const shiftStartControlPoint = [
          shiftStartPos[0] + controlPointDis,
          shiftStartPos[1],
        ];

        const arrowPointPos = [
          endPos[0] + 4,
          endPos[1] + this.pipelineRectWidth / 2,
        ];
        return `M${startPos.join(' ')} C ${startControlPoint.join(
            ' ',
        )}, ${endControlPoint.join(' ')}, ${endPos.join(
            ' ',
        )} L ${arrowPointPos.join(' ')} L ${shiftEndPos.join(
            ' ',
        )} C ${shiftEndControlPoint.join(' ')}, ${shiftStartControlPoint.join(
            ' ',
        )}, ${shiftStartPos.join(' ')}`;
      } else {
        const startPos = this.getPipelineNodePosition(...start);
        startPos[0] += -this.pipelineRectMargin;

        const shiftStartPos = [
          startPos[0],
          startPos[1] + this.pipelineRectWidth,
        ];
        const endPos = this.getPipelineNodePosition(...end);
        endPos[0] += this.pipelineRectWidth + this.pipelineRectMargin + 4;
        const shiftEndPos = [endPos[0], endPos[1] + this.pipelineRectWidth];

        const controlPointDis = Math.abs(endPos[0] - startPos[0]) / 2;

        const startControlPoint = [startPos[0] - controlPointDis, startPos[1]];
        const endControlPoint = [endPos[0] + controlPointDis, endPos[1]];
        const shiftEndControlPoint = [
          shiftEndPos[0] + controlPointDis,
          shiftEndPos[1],
        ];
        const shiftStartControlPoint = [
          shiftStartPos[0] - controlPointDis,
          shiftStartPos[1],
        ];
        const arrowPointPos = [
          endPos[0] - 4,
          endPos[1] + this.pipelineRectWidth / 2,
        ];
        return `M${startPos.join(' ')} C ${startControlPoint.join(
            ' ',
        )}, ${endControlPoint.join(' ')}, ${endPos.join(
            ' ',
        )} L ${arrowPointPos.join(' ')} L ${shiftEndPos.join(
            ' ',
        )} C ${shiftEndControlPoint.join(' ')}, ${shiftStartControlPoint.join(
            ' ',
        )}, ${shiftStartPos.join(' ')}`;
      }
    },
>>>>>>> d009fd10
    getBindPropertyOfNode(node) {
      switch (node.type) {
        case NODE_TYPE.aggregate_scope:
          return {...node, stackedCount: this.getStackedCount(node)};
        default:
          return node;
      }
    },
    enterScopeWrapper(node) {
      this.enterScope(node);
    },

    leaveScopeWrapper(node) {
      this.leaveScope(node);
    },

    updateInfoHeight() {
      // console.log(this.selectedNode);
      const inputInfoHeight =
        Math.min(this.selectedNode.input.length, 5) * (16 * 3 + 5);
      const outputInfoHeight =
        Math.min(this.selectedNode.output.length, 15) * (16 + 5);
      const attributeInfoHeight = this.selectedNode.attribute
        ? Object.keys(this.selectedNode.attribute).length * 16
        : 0;
      this.inputInfoHeight = inputInfoHeight + 'px';
      this.outputInfoHeight = outputInfoHeight + 'px';
      this.attributeInfoHeight = attributeInfoHeight + 'px';
      this.infoHeight =
        inputInfoHeight +
        outputInfoHeight +
        attributeInfoHeight +
        (this.selectedNode.name.length / 28) * 24 +
        36 +
        24 * 4 +
        16 +
        8 +
        'px';
    },

    clickNode(node) {
      clearTimeout(this.clickTimer);
      this.clickTimer = setTimeout(() => {
        this.selectedNode = getSingleNode(node.id);
        this.updateInfoHeight();
        this.$forceUpdate();
      }, 300);
    },

    dbClickScope(event, opt) {
      clearTimeout(this.clickTimer);
      const {stacked} = opt;
      if (stacked) {
        this.doubleClickStackedNode(event, opt);
      } else {
        this.doubleClickScope(event, opt);
      }
    },

    doubleClickStackedNode(event, {id}) {
      event.stopPropagation();
      this.hoverEdges = [];
      this.resetPathSearch();

      const visGraph = expandStackedNode(id);
      this.updateVisGraph(visGraph);
    },

    dblClickOperatorNode(event, {id}) {
      clearTimeout(this.clickTimer);
      event.stopPropagation();
      if (this.isClickOperatorNode.get(id)) return;
      this.hoverEdges = [];
      this.resetPathSearch();
      this.isClickOperatorNode.set(id, true);

      const thisOperatorNode = getSingleNode(id);
      thisOperatorNode.input.forEach((inputID) => {
        if (!getSingleNode(inputID)) return;
        const inputNodeParent = getSingleNode(getSingleNode(inputID).parent);
        if (
          inputNodeParent &&
          inputNodeParent.type === NODE_TYPE.aggregate_scope
        ) {
          inputID = inputNodeParent.id;
        }

        const visGraph = querySingleNode(inputID);
        this.clickOperationNodeUpdateVisGraph(visGraph);
      });
      thisOperatorNode.output.forEach((outputID) => {
        if (!getSingleNode(outputID)) return;
        const outputNodeParent = getSingleNode(getSingleNode(outputID).parent);
        if (
          outputNodeParent &&
          outputNodeParent.type === NODE_TYPE.aggregate_scope
        ) {
          outputID = outputNodeParent.id;
        }

        const visGraph = querySingleNode(outputID);
        this.clickOperationNodeUpdateVisGraph(visGraph);
      });
    },

    mouseEnterOperatorNode(event, {id}) {
      event.stopPropagation();
      if (!COMM_LIST.has(getSingleNode(id).type)) return;
      // console.log("mouse enter " + id);
      if (!this.isClickOperatorNode.get(id)) return;
      if (!this.visNodeMap.has(id)) {
        this.isClickOperatorNode.set(id, false);
        return;
      }
      this.hideHiddenEdges();

      this.nodes.forEach((node) => {
        node.opacity = UNCONNECTED_OPACITY;
      });
      this.ports.forEach((port) => {
        port.opacity = UNCONNECTED_OPACITY;
      });
      this.edgeOpacity = UNCONNECTED_OPACITY;

      const thisOperatorNode = getSingleNode(id);
      // console.log(this.visPortMap);
      thisOperatorNode.input.forEach((inputID) => {
        if (!getSingleNode(inputID)) return;
        if (!this.isClickOperatorNode.get(id)) return;

        const inputNodeParent = getSingleNode(getSingleNode(inputID).parent);
        if (
          inputNodeParent &&
          inputNodeParent.type === NODE_TYPE.aggregate_scope
        ) {
          inputID = inputNodeParent.id;
        }
        if (!this.visNodeMap.has(inputID)) {
          this.isClickOperatorNode.set(id, false);
          return;
        }

        const start = this.visPortMap.get(`${inputID}${OUT_PORT_SUFFIX}`);
        const end = this.visPortMap.get(
            `${dataNodeMap.get(inputID).root}${OUT_PORT_SUFFIX}`,
        );
        if (!start || !end) return;
        start.opacity = CONNECTED_OPACITY;
        end.opacity = CONNECTED_OPACITY;
        this.hiddenEdges.push({
          id: `${inputID}${OUT_PORT_SUFFIX}${EDGE_SEPARATOR}${
            dataNodeMap.get(inputID).root
          }${OUT_PORT_SUFFIX}`,
          draw: this.calEdgeDraw([start.x, start.y], [end.x, end.y]),
        });
      });
      thisOperatorNode.output.forEach((outputID) => {
        if (!getSingleNode(outputID)) return;
        if (!this.isClickOperatorNode.get(id)) return;

        const outputNodeParent = getSingleNode(getSingleNode(outputID).parent);
        if (
          outputNodeParent &&
          outputNodeParent.type === NODE_TYPE.aggregate_scope
        ) {
          outputID = outputNodeParent.id;
        }
        if (!this.visNodeMap.has(outputID)) {
          this.isClickOperatorNode.set(id, false);
          return;
        }

        const start = this.visPortMap.get(
            `${dataNodeMap.get(outputID).root}${IN_PORT_SUFFIX}`,
        );
        const end = this.visPortMap.get(`${outputID}${IN_PORT_SUFFIX}`);
        if (!start || !end) return;
        start.opacity = CONNECTED_OPACITY;
        end.opacity = CONNECTED_OPACITY;
        this.hiddenEdges.push({
          id: `${
            dataNodeMap.get(outputID).root
          }${IN_PORT_SUFFIX}${EDGE_SEPARATOR}${outputID}${IN_PORT_SUFFIX}`,
          draw: this.calEdgeDraw([start.x, start.y], [end.x, end.y]),
        });
      });
    },

    mouseLeaveOperatorNode(event, {id}) {
      event.stopPropagation();
      if (!COMM_LIST.has(getSingleNode(id).type)) return;
      // console.log("mouse leave " + id);
      this.hideHiddenEdges();
    },

    showNodeTypeChange() {
      // console.log(this.showNodeType);
      changeShowNodeType(this.showNodeType);
      this.getDisplayedGraph(this.showNodeType, this.showRankId);
    },

    showRankIdChange() {
      // console.log(this.showRankId);
      changeShowRankId(this.showRankId);
      this.getDisplayedGraph(this.showNodeType, this.showRankId);
    },
    hoverStrategyNode(name, nodeId) {
      const hoverEdges = [];
      const key = name + '->' + nodeId;
      const id = edgeIdMap[key];
      if (this.visEdgeMap.has(id)) {
        hoverEdges.push(this.visEdgeMap.get(id));
      } else {
        const [source, target] = id.split('->');
        const edges = getEdge(source, target, this.conceptual);
        if (edges === 'HIDDEN') {
          this.showHiddenEdges(
              this.visPortMap.get(target + IN_PORT_SUFFIX),
              source,
          );
        } else {
          edges.forEach((edge) => {
            if (this.visEdgeMap.has(edge)) {
              hoverEdges.push(this.visEdgeMap.get(edge));
            }
          });
        }
      }

      this.hoverEdges = hoverEdges;
    },

    hoverOutStrategyNode() {
      this.hoverEdges = [];
      this.hiddenEdges = [];
      this.hiddenPolylineEdges = [];
    },

    getNodeFromID(id) {
      return getSingleNode(id);
    },

    calcPipelineParas() {
      this.rectNumInEachColumn = Object.keys(
          this.pipelinedStageInfo['0-1'],
      ).length;
      this.pipelineRectWidth =
        (this.pipelineGraphHeight -
          this.rectNumInEachColumn * 2 * this.pipelineRectMargin) /
        (this.rectNumInEachColumn * 2 + 2);
      this.pipelineStageNum =
        Object.keys(this.pipelinedStageInfo).length / 2 + 1;

      if (this.pipelineStageNum > 4) {
        this.pipelineFirstStagePaddingLeft = 20;
        this.pipelineGraphWidth =
          this.pipelineFirstStagePaddingLeft * 2 +
          this.pipelineStageNum * this.pipelineStageWidth +
          (this.pipelineStageNum - 2) * this.pipelineArrowWidth +
          (this.pipelineStageNum - 2) * this.pipelineArrowPadding +
          (this.pipelineStageWidth -
            (this.pipelineStageWidth - this.pipelineRectWidth) / 2);
      } else {
        this.pipelineFirstStagePaddingLeft =
          (this.pipelineGraphWidth -
            this.pipelineStageNum * this.pipelineStageWidth -
            (this.pipelineStageNum - 2) * this.pipelineArrowWidth -
            (this.pipelineStageNum - 2) * this.pipelineArrowPadding -
            (this.pipelineStageWidth -
              (this.pipelineStageWidth - this.pipelineRectWidth) / 2)) /
          2;
      }

      for (let i = 0; i < this.pipelineStageNum; i++) {
        this.pipelineStageSendInfo_ltr.push([]);
        this.pipelineStageReceiveInfo_ltr.push([]);
        this.pipelineStageSendInfo_rtl.push([]);
        this.pipelineStageReceiveInfo_rtl.push([]);
      }
      Object.keys(this.pipelinedStageInfo).forEach((key) => {
        const tmp = key.split('-');
        const sender = Number(tmp[0]);
        const receiver = Number(tmp[1]);
        for (const tag in this.pipelinedStageInfo[key]) {
          if (sender < receiver) {
            this.pipelineStageSendInfo_ltr[sender].push(
                this.pipelinedStageInfo[key][tag][0],
            );
            this.pipelineStageReceiveInfo_ltr[receiver].push(
                this.pipelinedStageInfo[key][tag][1],
            );
          } else {
            this.pipelineStageSendInfo_rtl[sender].push(
                this.pipelinedStageInfo[key][tag][0],
            );
            this.pipelineStageReceiveInfo_rtl[receiver].push(
                this.pipelinedStageInfo[key][tag][1],
            );
          }
        }
      });
      this.$forceUpdate();
      // console.log(
      //   this.pipelineStageSendInfo_ltr,
      //   this.pipelineStageSendInfo_rtl
      // );
      // console.log(
      //   this.pipelineStageReceiveInfo_ltr,
      //   this.pipelineStageReceiveInfo_rtl
      // );
    },

    clickPipelineRect(nodeID, stageID) {
      this.showRankId = stageID + '';
      changeShowRankId(this.showRankId);
      this.getDisplayedGraph(this.showNodeType, this.showRankId);
      setTimeout(() => {
        this.findNode(nodeID);
      }, 200);
    },

    clickPipelineBtn() {
      if (!this.isPipelineContainerShow) {
        this.$refs['pipeline-button'].style.left = '660px';
        this.$refs['pipeline-container'].style.left = '12px';
        this.curPipelineBtn = 'PipelineCloseBtn';
      } else {
        this.$refs['pipeline-button'].style.left = '30px';
        this.$refs['pipeline-container'].style.left = '-660px';
        this.curPipelineBtn = 'PipelineOpenBtn';
      }
      this.isPipelineContainerShow = !this.isPipelineContainerShow;
    },

    onDragStart() {
      this.isDrag = true;
    },

    onDragEnd() {
      this.isDrag = false;
      // console.log(this.edgeTypesArray);
    },

    clickUpdateEdgeTypeBtn() {
      console.log(this.edgeTypesArray);
      this.getDisplayedGraph(this.showNodeType, this.showRankId, this.edgeTypesArray);
    },
  },
};
</script>

<style>
.graph-container {
  height: 100%;
  width: 100%;
  display: flex;
  position: relative;
}

.elk-graph {
  --common-stroke-width: 1;
  --common-stroke-color: #333;
  --active-stroke-width: 2;
  --hightlight-graph-color: #fd9629;
  --click-graph-color: #f00;
  --search-graph-color: #bd39c2;
  --focused-graph-color: #3952c2;
  height: 100%;
  width: 100%;
  position: relative;
  display: grid;
}

.elk-graph .graph-common {
  stroke: var(--common-stroke-color);
  stroke-width: var(--common-stroke-width);
  transition: opacity 0.2s ease-in-out;
}

.elk-graph .graph-stroke-hover {
  stroke: var(--hightlight-graph-color);
  stroke-width: var(--active-stroke-width);
}

.elk-graph .graph-marker-hover {
  stroke: var(--hightlight-graph-color);
  fill: var(--hightlight-graph-color);
}

.elk-graph .graph-stroke-click {
  stroke: var(--click-graph-color);
  stroke-width: var(--active-stroke-width);
}

/* .elk-graph .graph-stroke-search {
  stroke: var(--search-graph-color);
  stroke-width: var(--active-stroke-width);
} */

.elk-graph .graph-marker-search {
  stroke: var(--search-graph-color);
  fill: var(--search-graph-color);
}

.elk-graph .graph-stroke-focused {
  stroke: var(--focused-graph-color);
  stroke-width: var(--active-stroke-width);
}

.elk-graph .graph-scope-label {
  font-size: 14px;
  text-align: center;
  overflow: hidden;
  text-overflow: ellipsis;
  user-select: none;
  padding: 0 4px;
}
.elk-graph .graph-operator-label {
  transform: scale(0.7);
  padding: 0;
}
.elk-graph .graph-port-inside {
  fill: #000000;
}
.elk-graph .graph-port-outside {
  fill: #ffffff;
  stroke: #000000;
  stroke-miterlimit: 10;
}

.elk-graph .no-fill {
  fill: none;
}

.outline-y path,
.outline-y polyline,
.outline-y rect,
.outline-y ellipse {
  filter: url(#outline_selected_y);
}

.outline-g path,
.outline-g polyline,
.outline-g rect,
.outline-g ellipse {
  filter: url(#outline_selected_g);
}

/* Selector */
.graph-container .selector-container {
  position: absolute;
  top: 12px;
  right: 507px;
}

.selector-title {
  position: absolute;
  top: 12px;
  right: 705px;
  text-align: right;
  font-size: 15px;
  font-weight: 500;
  height: 32px;
  line-height: 32px;
  width: 240px;
}

/** Info */
.graph-container .graph-right-info {
  display: flex;
  flex-direction: column;
  position: absolute;
  top: 12px;
  right: 12px;
  transition: height 0.3s;
  /* max-height: calc(100% - 286px); */
  padding-bottom: 6px;
}

.graph-container .graph-right-info .list {
  padding: 0 12px;
  overflow: auto;
  flex-shrink: 0;
}

/* .graph-container .graph-right-info .list .is-focused {
  background-color: #dddddd;
}

.graph-container .graph-right-info .list div {
  cursor: pointer;
  overflow: hidden;
  text-overflow: ellipsis;
}

.graph-container .graph-right-info .list div:hover {
  background-color: #f3f3f3;
} */

.graph-container .title {
  height: 36px;
  line-height: 36px;
  font-size: 15px;
  font-weight: 500;
  text-align: center;
  flex-shrink: 0;
  padding: 0 12px;
  user-select: none;
}

.graph-container .second-title {
  height: 24px;
  line-height: 24px;
  font-size: 14px;
  font-weight: 600;
  padding-left: 12px;
  flex-shrink: 0;
}

.graph-container .menu-item {
  border: 1px solid #d3d3d3;
  background-color: #ffffff;
  width: 240px;
}

.graph-container .node-name {
  /* height: 24px; */
  font-size: 15px;
  font-weight: 500;
  /* text-align: center; */
  /* overflow: hidden; */
  /* text-overflow: ellipsis; */
  word-break: break-all;
  /* white-space: nowrap; */
  flex-shrink: 0;
  padding: 0 12px;
}
.elk-graph .patterns path {
  stroke-width: 1;
  shape-rendering: auto;
  stroke: #343434;
}

.training-pipeline-container {
  border: 2px solid #bebebe;
  border-radius: 10px;
  width: 530px;
  height: 340px;
  position: absolute;
  top: 12px;
  left: -660px;
  transition: left 1s;
}

.training-pipeline-title {
  background-color: #cccccc;
  border-bottom: 1px solid #bebebe;
  font-size: 16px;
  /* font-weight: bold; */
  padding-left: 10px;
  line-height: 25px;
  height: 25px;
}

.training-pipeline-legend {
  height: 25px;
}

.training-pipeline-graph {
  position: relative;
  overflow-x: auto;
  overflow-y: hidden;
  height: calc(100% - 50px);
  z-index: 1;
}

#pipeline_edges path {
  stroke: #bbb;
}
/* .training-pipeline-links {
  background: transparent;
  width: 630px;
  height: 240px;
  z-index: 2;
  position: relative;
} */

.pipeline-button {
  position: absolute;
  width: 40px;
  height: 40px;
  top: 20px;
  left: 30px;
  transition: left 1s;
  cursor: pointer;
}

.cls-1 {
  fill: gray;
  stroke: gray;
  stroke-linecap: round;
  stroke-miterlimit: 10;
  stroke-width: 2px;
}

.draggable-container {
  position: absolute;
  width: 240px;
  top: 12px;
  right: 260px;
  max-height: 500px;
  overflow-y: auto;
  overflow-x: hidden;
  border-top: 1px solid #d3d3d3;
}

.draggable-item {
  text-align: center;
  line-height: 32px;
  min-height: 32px;
  border-left: 1px solid #d3d3d3;
  border-right: 1px solid #d3d3d3;
  border-bottom: 1px solid #d3d3d3;
  background-color: #ffffff;
  width: 240px;
  cursor: move;
  /* text-overflow: ellipsis; */
}

.ghost {
  opacity: 0.5;
  background: #c8ebfb;
}

.flip-list-move {
  transition: transform 0.5s;
}

.no-move {
  transition: transform 0s;
}
</style><|MERGE_RESOLUTION|>--- conflicted
+++ resolved
@@ -265,21 +265,21 @@
         <svg width="100%" height="100%">
           <g>
             <rect
-              x="241.5"
+              x="191.5"
               y="8"
               width="12"
               height="12"
               :fill="pipelineReceiveRectColor"
             ></rect>
-            <text x="256.5" y="19" font-size="12">Receive</text>
+            <text x="206.5" y="19" font-size="12">Receive</text>
             <rect
-              x="341.5"
+              x="291.5"
               y="8"
               width="12"
               height="12"
               :fill="pipelineSendRectColor"
             ></rect>
-            <text x="356.5" y="19" font-size="12">Send</text>
+            <text x="306.5" y="19" font-size="12">Send</text>
           </g>
         </svg>
       </div>
@@ -709,8 +709,6 @@
       }
       return '';
     },
-<<<<<<< HEAD
-=======
     getPipelineNodePosition(firstIndex, secondIndex, thirdIndex) {
       if (this.pipelineNodeInfo === null) return;
       const rectWidth = this.pipelineRectWidth;
@@ -821,7 +819,6 @@
         )}, ${shiftStartPos.join(' ')}`;
       }
     },
->>>>>>> d009fd10
     getBindPropertyOfNode(node) {
       switch (node.type) {
         case NODE_TYPE.aggregate_scope:
@@ -1145,12 +1142,12 @@
 
     clickPipelineBtn() {
       if (!this.isPipelineContainerShow) {
-        this.$refs['pipeline-button'].style.left = '660px';
+        this.$refs['pipeline-button'].style.left = '560px';
         this.$refs['pipeline-container'].style.left = '12px';
         this.curPipelineBtn = 'PipelineCloseBtn';
       } else {
         this.$refs['pipeline-button'].style.left = '30px';
-        this.$refs['pipeline-container'].style.left = '-660px';
+        this.$refs['pipeline-container'].style.left = '-560px';
         this.curPipelineBtn = 'PipelineOpenBtn';
       }
       this.isPipelineContainerShow = !this.isPipelineContainerShow;
@@ -1369,7 +1366,7 @@
   border: 2px solid #bebebe;
   border-radius: 10px;
   width: 530px;
-  height: 340px;
+  height: 280px;
   position: absolute;
   top: 12px;
   left: -660px;
