--- conflicted
+++ resolved
@@ -499,12 +499,8 @@
       normalEdgesBackup: [],
       extraEdges: {},
       graphData: {},
-<<<<<<< HEAD
-      clickedNodeId: '',
+      clickedNodeId: "",
       isomorphicSubgraphCircles: [],
-=======
-      clickedNodeId: "",
->>>>>>> 73e64c33
     };
   },
 
@@ -734,12 +730,7 @@
         });
       }
       this.specialEdgeTypes = Array.from(new Set(this.specialEdgeTypes));
-<<<<<<< HEAD
       this.$store.commit('setProfileSpecialEdgeTypes', this.specialEdgeTypes);
-=======
-      console.log(this.specialEdgeTypes);
-      this.$store.commit("setProfileSpecialEdgeTypes", this.specialEdgeTypes);
->>>>>>> 73e64c33
 
       for (const opNodes of this.opNodes) {
         const idToIndex = {};
@@ -753,7 +744,6 @@
         this.pipelineLayout();
         this.calcStrategyPara();
       }
-<<<<<<< HEAD
       const subgraphSet = new Set();
       for (const nodeGroup of this.opNodes) {
         for (const node of nodeGroup) {
@@ -782,11 +772,9 @@
           n: aggreNodes.length,
         });
       }
-=======
       this.$nextTick(() => {
         // this.initMiniMap();
       });
->>>>>>> 73e64c33
     },
 
     calcStrategyPara() {
