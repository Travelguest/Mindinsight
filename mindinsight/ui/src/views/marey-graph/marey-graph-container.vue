--- conflicted
+++ resolved
@@ -20,25 +20,18 @@
 // import GraphContainer from './ELKGraph/graph-container.vue';
 import MareyGraphContainer from "./marey-graph.vue";
 import ProfileGraph from "../profile-graph/profile-graph.vue";
-<<<<<<< HEAD
 import PerformanceView from "../PerformanceView/PerformanceViewContainder.vue";
-=======
-// import CommunicationView from '../communication-view/communication-view-graph.vue';
 import CommunicationViewGraph from "../communication-view/communication-view-graph.vue";
 import ConfigureView from "../configure-view/configure-view.vue";
->>>>>>> 4d91a1aa
 
 export default {
   components: {
     // GraphContainer,
     MareyGraphContainer,
     ProfileGraph,
-<<<<<<< HEAD
     PerformanceView,
-=======
     CommunicationViewGraph,
     ConfigureView,
->>>>>>> 4d91a1aa
   },
 
   data() {
@@ -54,20 +47,6 @@
   display: grid;
   grid-template-rows: 80% auto;
   grid-template-columns: 20% auto;
-<<<<<<< HEAD
-  grid-gap: 4px;
-  width: 100%;
-  height: 100%;
-}
-
-.parallel-page div {
-  background: #fff;
-}
-
-.strategy-view {
-  display: grid;
-  grid-template-rows: 50% auto;
-=======
   grid-gap: 7px;
   width: 100%;
   height: 100%;
@@ -85,6 +64,5 @@
 .left-configure-view {
   display: grid;
   grid-template-rows: 30% auto;
->>>>>>> 4d91a1aa
 }
 </style>