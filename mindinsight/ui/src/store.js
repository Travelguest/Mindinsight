/**
 * Copyright 2019-2021 Huawei Technologies Co., Ltd.All Rights Reserved.
 *
 * Licensed under the Apache License, Version 2.0 (the "License");
 * you may not use this file except in compliance with the License.
 * You may obtain a copy of the License at
 *
 * http://www.apache.org/licenses/LICENSE-2.0
 *
 * Unless required by applicable law or agreed to in writing, software
 * distributed under the License is distributed on an "AS IS" BASIS,
 * WITHOUT WARRANTIES OR CONDITIONS OF ANY KIND, either express or implied.
 * See the License for the specific language governing permissions and
 * limitations under the License.
 */
import Vue from "vue";
import Vuex from "vuex";
import RequestService from "@/services/request-service";
import axios from "axios";

Vue.use(Vuex);

export default new Vuex.Store({
  state: {
    // cancel request token
    cancelTokenArr: [],
    // reload flag
    isReload: false,
    // Scheduled reload flag
    isTimeReload: localStorage.isTimeReload === "false" ? false : true,
    // reload time
    timeReloadValue: localStorage.timeReloadValue
      ? localStorage.timeReloadValue
      : 10,
    // multiSelevtGroup component count
    multiSelectedGroupCount: 0,
    tableId: 0,
    componentsCount: 0,
    summaryDirList: undefined,
    // Traceability list that needs to be hidden
    hideTableIdList: undefined,
    // Echart column selected by model traceability box
    selectedBarList: [],
    customizedColumnOptions: [],
    // Current language
    language: "en-us",
    // Theme index
    themeIndex: "0",

    profileNamespaces: [],
    profileTreeData: [],
    profileSpecialEdgeTypes: [],
    // profileShowSpecialEdgeTypes: { newVal: [], oldVal: [] },
    profileShowSpecialEdgeTypes: [],
    graphData: {},
    selectedGraphNode: null,
    nodeMaps: [],

    stepNum: 1,
    nameScopeToParallelStrategy: null, //传给ParallelStrategyScope
    nameScopeToPerformanceView: "", //传给PerformanceView的nameScope

    communicateNodes: null, //LineChart依赖数据
    communicationData: null, //getCommunicationData的数据

    selectCommunicateOpnode: ["", 0],

    selectOpname: "", //在通信图矩阵boxplot中选择异常节点的名字

    selectErrorOp: null, //选择的异常节点的信息

<<<<<<< HEAD
    opNameMap: null, //opName对照表
=======
    allReduceMap: null, //allReduce对照表

    pipelineOpnodeId: -1,
>>>>>>> 11a848db
  },
  mutations: {
    // set cancelTokenArr
    pushToken: (state, src) => {
      state.cancelTokenArr.push(src.cancelToken);
    },
    // clear cancelTokenArr
    clearToken: (state) => {
      state.cancelTokenArr.forEach((item) => {
        item("routeJump");
      });
      state.cancelTokenArr = [];
    },
    // set isReload
    setIsReload: (state, val) => {
      state.isReload = val;
    },
    setSummaryDirList: (state, val) => {
      state.summaryDirList = val;
    },
    // Set hidden list
    setHideTableIdList: (state, val) => {
      state.hideTableIdList = val;
    },
    // Set the frame selection bar of model traceability echart
    setSelectedBarList: (state, val) => {
      state.selectedBarList = val;
    },
    customizedColumnOptions: (state, val) => {
      state.customizedColumnOptions = val;
    },
    // set isTimeReload
    setIsTimeReload: (state, val) => {
      state.isTimeReload = val;
    },
    setTimeReloadValue: (state, val) => {
      state.timeReloadValue = val;
    },
    multiSelectedGroupComponentNum(state) {
      state.multiSelectedGroupCount++;
    },
    increaseTableId(state) {
      state.tableId++;
    },
    componentsNum(state) {
      state.componentsCount++;
    },
    setLanguage(state, val) {
      state.language = val;
    },
    setThemeIndex(state, val) {
      state.themeIndex = val;
      localStorage.setItem("miTheme", val);
    },
    setProfileNamespaces(state, val) {
      state.profileNamespaces = val;
    },
    setProfileTreeData(state, val) {
      state.profileTreeData = val;
    },
    setProfileSpecialEdgeTypes(state, val) {
      state.profileSpecialEdgeTypes = val;
    },
    setProfileShowSpecialEdgeTypes(state, val) {
      // state.profileShowSpecialEdgeTypes["newVal"] = val["newVal"];
      // state.profileShowSpecialEdgeTypes["oldVal"] = val["oldVal"];
      state.profileShowSpecialEdgeTypes = val;
    },
    setGraphData(state, val) {
      state.graphData = val;
    },
    setSelectedGraphNode(state, val) {
      state.selectedGraphNode = val;
    },
    setNodeMaps(state, val) {
      state.nodeMaps = val;
    },
    setStepNum(state, val) {
      state.stepNum = val;
    },
    setNameScopeToParallelStrategy(state, val) {
      state.nameScopeToParallelStrategy = val;
    },
    setNameScopeToPerformanceView(state, val) {
      state.nameScopeToPerformanceView = val;
    },
    setCommunicateNodes(state, val) {
      state.communicateNodes = val;
    },
    setSelectCommunicateOpnode(state, val) {
      state.selectCommunicateOpnode = val;
    },
    setCommunicationData(state, val) {
      state.communicationData = val;
    },
    setSelectOpname(state, val) {
      state.selectOpname = [val[0].toLowerCase(), Number(val[1])];
    },
    setSelectErrorOp(state, val) {
      state.selectErrorOp = val;
    },
    setOpNameMap(state, val) {
      state.opNameMap = val;
    },
    setPipelineOpnodeId(state, val) {
      state.pipelineOpnodeId = val;
    },
  },
  actions: {
    getGraphData({ commit }) {
      // const res = RequestService.getGraphs().data;
      // if (res) {
      //   commit('setGraphData', res.graphs)
      // } else {
      //   console.log(res);
      // }
      axios
        .get("mock/getGraphs")
        .then((res) => {
          commit("setGraphData", res.data); //调用mutations下面的changeListMutation方法并且传值过去
        })
        .catch((error) => {
          console.log(error);
        });
    },
  },
});<|MERGE_RESOLUTION|>--- conflicted
+++ resolved
@@ -69,13 +69,9 @@
 
     selectErrorOp: null, //选择的异常节点的信息
 
-<<<<<<< HEAD
     opNameMap: null, //opName对照表
-=======
-    allReduceMap: null, //allReduce对照表
 
     pipelineOpnodeId: -1,
->>>>>>> 11a848db
   },
   mutations: {
     // set cancelTokenArr
