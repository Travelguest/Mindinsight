/**
 * Copyright 2019-2021 Huawei Technologies Co., Ltd.All Rights Reserved.
 *
 * Licensed under the Apache License, Version 2.0 (the "License");
 * you may not use this file except in compliance with the License.
 * You may obtain a copy of the License at
 *
 * http://www.apache.org/licenses/LICENSE-2.0
 *
 * Unless required by applicable law or agreed to in writing, software
 * distributed under the License is distributed on an "AS IS" BASIS,
 * WITHOUT WARRANTIES OR CONDITIONS OF ANY KIND, either express or implied.
 * See the License for the specific language governing permissions and
 * limitations under the License.
 */
import Vue from "vue";
import Vuex from "vuex";
import RequestService from "@/services/request-service";
import axios from "axios";

Vue.use(Vuex);

export default new Vuex.Store({
  state: {
    // cancel request token
    cancelTokenArr: [],
    // reload flag
    isReload: false,
    // Scheduled reload flag
    isTimeReload: localStorage.isTimeReload === "false" ? false : true,
    // reload time
    timeReloadValue: localStorage.timeReloadValue
      ? localStorage.timeReloadValue
      : 10,
    // multiSelevtGroup component count
    multiSelectedGroupCount: 0,
    tableId: 0,
    componentsCount: 0,
    summaryDirList: undefined,
    // Traceability list that needs to be hidden
    hideTableIdList: undefined,
    // Echart column selected by model traceability box
    selectedBarList: [],
    customizedColumnOptions: [],
    // Current language
    language: "en-us",
    // Theme index
    themeIndex: "0",

    profileNamespaces: [],
    profileTreeData: [],
    profileSpecialEdgeTypes: [],
    // profileShowSpecialEdgeTypes: { newVal: [], oldVal: [] },
    profileShowSpecialEdgeTypes: [],
    graphData: {},
    selectedGraphNode: null,
    nodeMaps: [],

    stepNum: 1,
    nameScopeToParallelStrategy: "", //传给ParallelStrategyScope
    nameScopeToPerformanceView: "", //传给PerformanceView的nameScope
<<<<<<< HEAD
    communicateNodes: null, //LineChart依赖数据
=======
    selectCommunicateOpnode: ["", 0],
>>>>>>> c4ece588
  },
  mutations: {
    // set cancelTokenArr
    pushToken: (state, src) => {
      state.cancelTokenArr.push(src.cancelToken);
    },
    // clear cancelTokenArr
    clearToken: (state) => {
      state.cancelTokenArr.forEach((item) => {
        item("routeJump");
      });
      state.cancelTokenArr = [];
    },
    // set isReload
    setIsReload: (state, val) => {
      state.isReload = val;
    },
    setSummaryDirList: (state, val) => {
      state.summaryDirList = val;
    },
    // Set hidden list
    setHideTableIdList: (state, val) => {
      state.hideTableIdList = val;
    },
    // Set the frame selection bar of model traceability echart
    setSelectedBarList: (state, val) => {
      state.selectedBarList = val;
    },
    customizedColumnOptions: (state, val) => {
      state.customizedColumnOptions = val;
    },
    // set isTimeReload
    setIsTimeReload: (state, val) => {
      state.isTimeReload = val;
    },
    setTimeReloadValue: (state, val) => {
      state.timeReloadValue = val;
    },
    multiSelectedGroupComponentNum(state) {
      state.multiSelectedGroupCount++;
    },
    increaseTableId(state) {
      state.tableId++;
    },
    componentsNum(state) {
      state.componentsCount++;
    },
    setLanguage(state, val) {
      state.language = val;
    },
    setThemeIndex(state, val) {
      state.themeIndex = val;
      localStorage.setItem("miTheme", val);
    },
    setProfileNamespaces(state, val) {
      state.profileNamespaces = val;
    },
    setProfileTreeData(state, val) {
      state.profileTreeData = val;
    },
    setProfileSpecialEdgeTypes(state, val) {
      state.profileSpecialEdgeTypes = val;
    },
    setProfileShowSpecialEdgeTypes(state, val) {
      // state.profileShowSpecialEdgeTypes["newVal"] = val["newVal"];
      // state.profileShowSpecialEdgeTypes["oldVal"] = val["oldVal"];
      state.profileShowSpecialEdgeTypes = val;
    },
    setGraphData(state, val) {
      state.graphData = val;
    },
    setSelectedGraphNode(state, val) {
      state.selectedGraphNode = val;
    },
    setNodeMaps(state, val) {
      state.nodeMaps = val;
    },
    setStepNum(state, val) {
      state.stepNum = val;
    },
    setNameScopeToParallelStrategy(state, val) {
      state.nameScopeToParallelStrategy = val;
    },
    setNameScopeToPerformanceView(state, val) {
      state.nameScopeToPerformanceView = val;
    },
<<<<<<< HEAD
    setCommunicateNodes(state, val) {
      state.communicateNodes = val;
=======
    setSelectCommunicateOpnode(state, val) {
      state.selectCommunicateOpnode = val;
>>>>>>> c4ece588
    },
  },
  actions: {
    getGraphData({ commit }) {
      // const res = RequestService.getGraphs().data;
      // if (res) {
      //   commit('setGraphData', res.graphs)
      // } else {
      //   console.log(res);
      // }
      axios
        .get("mock/getGraphs")
        .then((res) => {
          commit("setGraphData", res.data); //调用mutations下面的changeListMutation方法并且传值过去
        })
        .catch((error) => {
          console.log(error);
        });
    },
  },
});<|MERGE_RESOLUTION|>--- conflicted
+++ resolved
@@ -59,11 +59,11 @@
     stepNum: 1,
     nameScopeToParallelStrategy: "", //传给ParallelStrategyScope
     nameScopeToPerformanceView: "", //传给PerformanceView的nameScope
-<<<<<<< HEAD
+
     communicateNodes: null, //LineChart依赖数据
-=======
+
     selectCommunicateOpnode: ["", 0],
->>>>>>> c4ece588
+
   },
   mutations: {
     // set cancelTokenArr
@@ -150,13 +150,11 @@
     setNameScopeToPerformanceView(state, val) {
       state.nameScopeToPerformanceView = val;
     },
-<<<<<<< HEAD
     setCommunicateNodes(state, val) {
       state.communicateNodes = val;
-=======
+    },
     setSelectCommunicateOpnode(state, val) {
       state.selectCommunicateOpnode = val;
->>>>>>> c4ece588
     },
   },
   actions: {
