/**
 * Copyright 2019 Huawei Technologies Co., Ltd.All Rights Reserved.
 *
 * Licensed under the Apache License, Version 2.0 (the "License");
 * you may not use this file except in compliance with the License.
 * You may obtain a copy of the License at
 *
 * http://www.apache.org/licenses/LICENSE-2.0
 *
 * Unless required by applicable law or agreed to in writing, software
 * distributed under the License is distributed on an "AS IS" BASIS,
 * WITHOUT WARRANTIES OR CONDITIONS OF ANY KIND, either express or implied.
 * See the License for the specific language governing permissions and
 * limitations under the License.
 */
const path = require("path");

/**
 * @param {String} dir
 * @return {String}
 */
function resolve(dir) {
  return path.join(__dirname, dir);
}

module.exports = {
  publicPath: process.env.NODE_ENV === "production" ? "./" : "/",
  outputDir: "dist",
  assetsDir: "static",

  // map
  productionSourceMap: false,

  configureWebpack: {
    devtool: "source-map",
  },

  chainWebpack: (config) => {
    config.resolve.alias.set("@", resolve("src"));

    config.plugins.delete("preload");
    config.plugins.delete("prefetch");
    config.module
      .rule("element-ui")
      .test(/element-ui.src.*?js$/)
      .use("babel")
      .loader("babel-loader")
      .end();

    const svgRule = config.module.rule("svg");

    svgRule.uses.clear();

    svgRule.use("vue-svg-loader").loader("vue-svg-loader");
  },

  devServer: {
    port: 8085,
    disableHostCheck: true,
    proxy: {
<<<<<<< HEAD
      '/mock': {
        target: 'http://10.76.0.163:8088/',
=======
      "/mock": {
        target: "http://10.76.0.163:8088/",
>>>>>>> 4d91a1aa
        ws: true,
        changeOrigin: true,
        pathRewrite: {
          "^/mock": "",
        },
      },
    },
  },

  css: {
    loaderOptions: {
      less: {
        lessOptions: {
          javascriptEnabled: true,
        },
      },
    },
  },

  pluginOptions: {
    i18n: {
      locale: "zh-cn",
      fallbackLocale: "zh-cn",
      localeDir: "locales",
      enableInSFC: true,
    },
  },
};<|MERGE_RESOLUTION|>--- conflicted
+++ resolved
@@ -58,13 +58,8 @@
     port: 8085,
     disableHostCheck: true,
     proxy: {
-<<<<<<< HEAD
       '/mock': {
         target: 'http://10.76.0.163:8088/',
-=======
-      "/mock": {
-        target: "http://10.76.0.163:8088/",
->>>>>>> 4d91a1aa
         ws: true,
         changeOrigin: true,
         pathRewrite: {
